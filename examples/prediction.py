--- conflicted
+++ resolved
@@ -9,37 +9,6 @@
 from gia.model import GiaModel
 from gia.processing import GiaProcessor
 
-<<<<<<< HEAD
-task_names = ["atari-alien", "mujoco-ant"]
-split = "train[:10]"
-
-args = Arguments(task_names=task_names, embed_dim=12, output_dir="./")
-processor = GiaProcessor(args)
-
-# Load, prompt and process the dataset
-datasets = {task_name: load_dataset("gia-project/gia-dataset", task_name, split=split) for task_name in task_names}
-datasets = {task_name: maybe_prompt_dataset(dataset) for task_name, dataset in datasets.items()}
-datasets = {
-    task_name: dataset.map(lambda batch: processor(**batch), remove_columns=dataset.column_names, batched=True)
-    for task_name, dataset in datasets.items()
-}
-
-# Concatenate the datasets
-dataset = concatenate_datasets(list(datasets.values()))
-
-# To avoid doing the previous again
-dataset.save_to_disk("./dataset")
-dataset = Dataset.load_from_disk("./dataset")
-
-dataloader = DataLoader(dataset, batch_size=2, shuffle=True, collate_fn=GIADataCollator())
-
-model = GiaModel(args)
-
-for batch in tqdm(dataloader):
-    with torch.no_grad():
-        print(batch.keys())
-        output = model(**batch)
-=======
 task_names = ["babyai-go-to", "mujoco-ant"]
 split = "train[:10]"
 
@@ -67,5 +36,4 @@
 for batch in tqdm(dataloader):
     with torch.no_grad():
         output = model(**batch)
-        tqdm.write(f"Batch keys: {list(batch.keys())}  Loss: {output.loss.item():.2f}")
->>>>>>> ad729800
+        tqdm.write(f"Batch keys: {list(batch.keys())}  Loss: {output.loss.item():.2f}")