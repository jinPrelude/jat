<<<<<<< HEAD
=======
import random

import numpy as np
>>>>>>> ad729800
import pytest

from gia.processing import GiaProcessor
<<<<<<< HEAD


# Fixture for data
@pytest.fixture
def data():
    return {
        "continuous_observations": [
            [[0.1, 0.2], [0.3, 0.4]],
            None,
        ],
        "discrete_observations": [
            None,
            [[1, 2, 3], [4, 5, 6]],
        ],
        "continuous_actions": [
            [[0.5, 0.6], [0.7, 0.8]],
            [[0.9, 1.0], [1.1, 1.2]],
        ],
        "rewards": [
            [1.0, 2.0],
            [3.0, 4.0],
        ],
    }


def test_gia_processor_padding_default(data):
    args = Arguments(nb_bins=16, output_dir="./")
    processor = GiaProcessor(args=args)
    out = processor(**data)

    for sequences in out.values():
        assert len(sequences) == 2
        assert len(sequences[0]) == args.seq_len
        assert len(sequences[1]) == args.seq_len


def test_gia_processor_padding_true(data):
    args = Arguments(nb_bins=16, output_dir="./")
    processor = GiaProcessor(args=args)
    out = processor(**data, padding=True)
    for sequences in out.values():
        assert len(sequences) == 2
        assert len(sequences[0]) == 10 + 2  # 2 for the separator tokens
        assert len(sequences[1]) == 10 + 2


def test_gia_processor_padding_longest(data):
    args = Arguments(nb_bins=16, output_dir="./")
    processor = GiaProcessor(args=args)
    out = processor(**data, padding="longest")
    for sequences in out.values():
        assert len(sequences[0]) == 12  # 2 for the separator tokens
        assert len(sequences[1]) == 12


def test_gia_processor_padding_max_length_no_value(data):
    args = Arguments(nb_bins=16, output_dir="./")
    processor = GiaProcessor(args=args)
    out = processor(**data, padding="max_length")
    for sequences in out.values():
        assert len(sequences[0]) == args.seq_len
        assert len(sequences[1]) == args.seq_len


def test_gia_processor_padding_max_length_with_value(data):
    args = Arguments(nb_bins=16, output_dir="./")
    processor = GiaProcessor(args=args)
    out = processor(**data, padding="max_length", max_length=14)
    for sequences in out.values():
        assert len(sequences[0]) == 14
        assert len(sequences[1]) == 14

=======
>>>>>>> ad729800


def generate_data(batch_size, features):
    output = {}
    num_timesteps = [np.random.randint(5, 10) for _ in range(batch_size)]  # only used for episode data
    if "text" in features:
        words = ["lorem", "ipsum", "dolor", "sit", "amet", "consectetur", "adipiscing", "elit"]
        vocab = [" ".join(random.choices(words, k=np.random.randint(10, 30))) for _ in range(100)]
        output["text"] = random.choices(vocab, k=batch_size)
    if "images" in features:
        output["images"] = [np.random.randint(0, 255, size=(84, 84, 3), dtype=np.uint8) for _ in range(batch_size)]
    if "text_observations" in features:
        vocab = ["lorem", "ipsum", "dolor", "sit", "amet", "consectetur", "adipiscing", "elit"]
        output["text_observations"] = [random.choices(vocab, k=seq_num_timeteps) for seq_num_timeteps in num_timesteps]
    if "image_observations" in features:
        output["image_observations"] = [
            [np.random.randint(0, 255, size=(84, 84, 3), dtype=np.uint8) for _ in range(seq_num_timesteps)]
            for seq_num_timesteps in num_timesteps
        ]
    if "discrete_observations_single" in features:
        output["discrete_observations"] = [
            [np.random.randint(0, 16, dtype=np.int64) for _ in range(seq_num_timesteps)]
            for seq_num_timesteps in num_timesteps
        ]
    if "discrete_observations_multi" in features:
        output["discrete_observations"] = [
            [np.random.randint(0, 16, size=(2,), dtype=np.int64) for _ in range(seq_num_timesteps)]
            for seq_num_timesteps in num_timesteps
        ]
    if "continuous_observations" in features:
        output["continuous_observations"] = [
            [np.random.rand(2) for _ in range(seq_num_timesteps)] for seq_num_timesteps in num_timesteps
        ]
    if "discrete_actions_single" in features:
        output["discrete_actions"] = [
            [np.random.randint(0, 16, dtype=np.int64) for _ in range(seq_num_timesteps)]
            for seq_num_timesteps in num_timesteps
        ]
    if "discrete_actions_multi" in features:
        output["discrete_actions"] = [
            [np.random.randint(0, 16, size=(2,), dtype=np.int64) for _ in range(seq_num_timesteps)]
            for seq_num_timesteps in num_timesteps
        ]
    if "continuous_actions" in features:
        output["continuous_actions"] = [
            [np.random.rand(2) for _ in range(seq_num_timesteps)] for seq_num_timesteps in num_timesteps
        ]
    if "rewards" in features:
        output["rewards"] = [
            [random.random() for _ in range(seq_num_timesteps)] for seq_num_timesteps in num_timesteps
        ]

    return output


EP_DATA_CONFIGS = [
    ["continuous_observations", "continuous_actions", "rewards"],  # mujoco and metaworld
    ["image_observations", "discrete_actions_single", "rewards"],  # atari
    ["text_observations", "discrete_observation_multi", "discrete_actions_single", "rewards"],  # babyai
]
STANDALONE_DATA_CONFIGS = [
    ["text"],  # oscar
    ["text", "images"],  # vqvae and conceptual caption
]


@pytest.mark.parametrize("features", EP_DATA_CONFIGS + STANDALONE_DATA_CONFIGS)
@pytest.mark.parametrize("seq_len", [512, 1024])
def test_gia_processor_padding_max_length_none(features, seq_len):
    processor = GiaProcessor(seq_len=seq_len)
    data = generate_data(2, features)
    out = processor(**data, padding="max_length", max_length=None)

    for sequences in out.values():
        assert all(len(sequence) == seq_len for sequence in sequences)


@pytest.mark.parametrize("features", EP_DATA_CONFIGS + STANDALONE_DATA_CONFIGS)
@pytest.mark.parametrize("max_length", [512, 1024])
def test_gia_processor_padding_max_length_value(features, max_length):
    processor = GiaProcessor()
    data = generate_data(2, features)
    out = processor(**data, padding="max_length", max_length=max_length)

    for sequences in out.values():
        assert all(len(sequence) == max_length for sequence in sequences)


@pytest.mark.parametrize("features", EP_DATA_CONFIGS + STANDALONE_DATA_CONFIGS)
def test_gia_processor_padding_true(features):
    processor = GiaProcessor()
    data = generate_data(2, features)
    out = processor(**data, padding=True)  # equivalent to padding="longest"

    seq_len = None  # check that all sequences have the same length
    for sequences in out.values():
        if seq_len is None:
            seq_len = len(sequences[0])
        assert all(len(sequence) == seq_len for sequence in sequences)


@pytest.mark.parametrize("features", EP_DATA_CONFIGS + STANDALONE_DATA_CONFIGS)
def test_gia_processor_padding_false(features):
    processor = GiaProcessor()
    data = generate_data(5, features)
    out = processor(**data, padding=False)  # equivalent to padding="do_not_pad"

    # Check that length is consistent across keys but not across batch_idx
    seq_len = []
    for sequences in out.values():
        for batch_idx in range(len(sequences)):
            if len(seq_len) <= batch_idx:
                seq_len.append(len(sequences[batch_idx]))
            assert len(sequences[batch_idx]) == seq_len[batch_idx]
    # very low chance that all the 5 sequences have the same length
    assert not all(seq_len[0] == seq_len[batch_idx] for batch_idx in range(len(seq_len)))


@pytest.mark.parametrize("features", EP_DATA_CONFIGS + STANDALONE_DATA_CONFIGS)
def test_gia_processor_truncation_residual_no_need(features):
    processor = GiaProcessor()
    data = generate_data(2, features)
    out = processor(**data, truncation="residual", max_length=1024)
    out_no_truncation = processor(**data, truncation=False, max_length=1024)

    # We need to iterate since some values are arrays
    assert out.keys() == out_no_truncation.keys()
    for key in out.keys():
        assert len(out[key]) == len(out_no_truncation[key])
        for batch_idx in range(len(out[key])):
            assert len(out[key][batch_idx]) == len(out_no_truncation[key][batch_idx])
            for val, val_no_truncation in zip(out[key][batch_idx], out_no_truncation[key][batch_idx]):
                if isinstance(val, np.ndarray):
                    assert np.all(val == val_no_truncation)
                else:
                    assert val == val_no_truncation


@pytest.mark.parametrize("features", EP_DATA_CONFIGS + STANDALONE_DATA_CONFIGS)
def test_gia_processor_truncation_residual_with_need(features):
    processor = GiaProcessor()
    data = generate_data(2, features)
    max_length = 10
    out = processor(**data, truncation="residual", max_length=max_length)
    out_no_truncation = processor(**data, truncation=False)

    assert out.keys() == out_no_truncation.keys()
    for key in out.keys():
        assert len(out[key]) > len(out_no_truncation[key])  # batch size should have increased
        # Check that the sequence as been truncated to the max_length
        assert len(out[key][0]) == max_length
        # Check that the first max_length values are the same as the non-truncated sequence
        for idx in range(max_length):
            val = out[key][0][idx]
            val_no_truncation = out_no_truncation[key][0][idx]
            if isinstance(val, np.ndarray):
                assert np.all(val == val_no_truncation)
            else:
                assert val == val_no_truncation
        # Check that the next values are in the second sequence
        for idx in range(max_length):
            val = out[key][1][idx]
            val_no_truncation = out_no_truncation[key][0][idx + max_length]
            if isinstance(val, np.ndarray):
                assert np.all(val == val_no_truncation)
            else:
                assert val == val_no_truncation


@pytest.mark.parametrize("features", EP_DATA_CONFIGS + STANDALONE_DATA_CONFIGS)
def test_gia_processor_truncation_true(features):
    processor = GiaProcessor()
    data = generate_data(2, features)
    max_length = 10
    out = processor(**data, truncation=True, max_length=max_length)
    out_no_truncation = processor(**data, truncation=False)

    assert out.keys() == out_no_truncation.keys()
    for key in out.keys():
        assert len(out[key]) == 2  # batch size should be the same
        # Check that the sequence as been truncated to the max_length
        assert all(len(sequence) <= max_length for sequence in out[key])
        # Check that the first max_length values are the same as the non-truncated sequence
        for batch_idx in range(len(out[key])):
            for idx in range(max_length):
                val = out[key][batch_idx][idx]
                val_no_truncation = out_no_truncation[key][batch_idx][idx]
                if isinstance(val, np.ndarray):
                    assert np.all(val == val_no_truncation)
                else:
                    assert val == val_no_truncation


@pytest.mark.parametrize("features", EP_DATA_CONFIGS + STANDALONE_DATA_CONFIGS)
def test_gia_processor_truncation_false(features):
    # To test this one, we don't pad
    processor = GiaProcessor()
    data = generate_data(5, features)
    out = processor(**data, truncation=False, padding=False)

    # Seq len should vary across batch_idx (but should be consistent across keys)
    seq_len = []
    for sequences in out.values():
        for batch_idx in range(len(sequences)):
            if len(seq_len) <= batch_idx:
                seq_len.append(len(sequences[batch_idx]))
            assert len(sequences[batch_idx]) == seq_len[batch_idx]
    # very low chance that all the 5 sequences have the same length
    assert not all(seq_len[0] == seq_len[batch_idx] for batch_idx in range(len(seq_len)))


def test_gia_processor_local_positions_singleton_single_modality():
    processor = GiaProcessor(local_positions_groups=[["continuous_observations"]])  # only text
    data = generate_data(2, ["continuous_observations"])
    out = processor(**data, truncation=False, padding=False)

    for sequences in out["local_positions"]:  # Check that the local positions are [0, 1, None, 0, 1, None, ...]
        assert all(val == 0 for val in sequences[0::3])  # values have 2 components
        assert all(val == 1 for val in sequences[1::3])
        assert all(val is None for val in sequences[2::3])  # separator


def test_gia_processor_local_positions_singleton_multi_modality():
    processor = GiaProcessor(local_positions_groups=[["continuous_observations"]])  # only text
    data = generate_data(2, ["continuous_observations", "discrete_actions_single"])
    out = processor(**data, truncation=False, padding=False)

    # Check that the local positions are [0, 1, None,  None, 0, 1, None, ...]
    for sequences in out["local_positions"]:
        assert all(val == 0 for val in sequences[0::4])
        assert all(val == 1 for val in sequences[1::4])
        assert all(val is None for val in sequences[2::4])  # action
        assert all(val is None for val in sequences[3::4])  # separator


def test_gia_processor_local_positions_non_singleton_multi_modality():
    processor = GiaProcessor(local_positions_groups=[["discrete_observations", "continuous_observations"]])
    data = generate_data(2, ["discrete_observations_single", "continuous_observations", "discrete_actions_single"])
    out = processor(**data, truncation=False, padding=False)

    # Check that the local positions are [0, 1, 2, None, 0, 1, 2, None, ...]
    for sequences in out["local_positions"]:
        assert all(val == 0 for val in sequences[0::5])  # discrete observation
        assert all(val == 1 for val in sequences[1::5])  # continuous observations have 2 components
        assert all(val == 2 for val in sequences[2::5])
        assert all(val is None for val in sequences[3::5])  # action
        assert all(val is None for val in sequences[4::5])  # separator


def test_gia_processor_mask_loss_modalities():
    processor = GiaProcessor(mask_loss_modalities=["continuous_observations"])
    data = generate_data(2, ["discrete_observations_single", "continuous_observations", "discrete_actions_single"])
    out = processor(**data, truncation=False, padding=False)

    # Check that the mask is [None, False, False, True, None, ...]
    for sequences in out["loss_mask"]:
        assert all(val is None for val in sequences[0::5])  # discrete observation
        assert all(not val for val in sequences[1::5])
        assert all(not val for val in sequences[2::5])  # continuous observations have 2 components
        assert all(val for val in sequences[3::5])  # action (not masked by default)
        assert all(val is None for val in sequences[4::5])  # separator<|MERGE_RESOLUTION|>--- conflicted
+++ resolved
@@ -1,87 +1,9 @@
-<<<<<<< HEAD
-=======
 import random
 
 import numpy as np
->>>>>>> ad729800
 import pytest
 
 from gia.processing import GiaProcessor
-<<<<<<< HEAD
-
-
-# Fixture for data
-@pytest.fixture
-def data():
-    return {
-        "continuous_observations": [
-            [[0.1, 0.2], [0.3, 0.4]],
-            None,
-        ],
-        "discrete_observations": [
-            None,
-            [[1, 2, 3], [4, 5, 6]],
-        ],
-        "continuous_actions": [
-            [[0.5, 0.6], [0.7, 0.8]],
-            [[0.9, 1.0], [1.1, 1.2]],
-        ],
-        "rewards": [
-            [1.0, 2.0],
-            [3.0, 4.0],
-        ],
-    }
-
-
-def test_gia_processor_padding_default(data):
-    args = Arguments(nb_bins=16, output_dir="./")
-    processor = GiaProcessor(args=args)
-    out = processor(**data)
-
-    for sequences in out.values():
-        assert len(sequences) == 2
-        assert len(sequences[0]) == args.seq_len
-        assert len(sequences[1]) == args.seq_len
-
-
-def test_gia_processor_padding_true(data):
-    args = Arguments(nb_bins=16, output_dir="./")
-    processor = GiaProcessor(args=args)
-    out = processor(**data, padding=True)
-    for sequences in out.values():
-        assert len(sequences) == 2
-        assert len(sequences[0]) == 10 + 2  # 2 for the separator tokens
-        assert len(sequences[1]) == 10 + 2
-
-
-def test_gia_processor_padding_longest(data):
-    args = Arguments(nb_bins=16, output_dir="./")
-    processor = GiaProcessor(args=args)
-    out = processor(**data, padding="longest")
-    for sequences in out.values():
-        assert len(sequences[0]) == 12  # 2 for the separator tokens
-        assert len(sequences[1]) == 12
-
-
-def test_gia_processor_padding_max_length_no_value(data):
-    args = Arguments(nb_bins=16, output_dir="./")
-    processor = GiaProcessor(args=args)
-    out = processor(**data, padding="max_length")
-    for sequences in out.values():
-        assert len(sequences[0]) == args.seq_len
-        assert len(sequences[1]) == args.seq_len
-
-
-def test_gia_processor_padding_max_length_with_value(data):
-    args = Arguments(nb_bins=16, output_dir="./")
-    processor = GiaProcessor(args=args)
-    out = processor(**data, padding="max_length", max_length=14)
-    for sequences in out.values():
-        assert len(sequences[0]) == 14
-        assert len(sequences[1]) == 14
-
-=======
->>>>>>> ad729800
 
 
 def generate_data(batch_size, features):
